{
  "build": "py_0",
  "buildnum": 0,
  "name": "wxvx",
  "packages": {
    "dev": [
      "docformatter ==1.7.*",
<<<<<<< HEAD
      "iotaa >=1.4.1",
=======
      "iotaa ==1.4.*",
>>>>>>> baf73222
      "jq ==1.8.*",
      "make ==4.4.*",
      "met2go ==11.0.*",
      "mypy ==1.18.*",
      "netcdf4 ==1.7.*",
      "pip",
      "pyfakefs ==5.10.*",
      "pyproj ==3.7.*",
      "pytest ==9.0.*",
      "pytest-cov ==7.0.*",
      "pytest-xdist ==3.8.*",
      "python ==3.13",
      "python-eccodes ==2.42.*",
      "python-magic ==0.4.*",
      "pyyaml ==6.0.*",
<<<<<<< HEAD
      "requests >=2.32,<3",
      "ruff ==0.14.*",
      "seaborn ==0.13.*",
      "setuptools",
      "uwtools >=2.8,<=2.12",
      "xarray >=2023.12,<2025.2",
      "zarr >=3.0,<3.1"
    ],
    "run": [
      "iotaa >=1.4.1",
=======
      "requests ==2.32.*",
      "ruff ==0.14.*",
      "seaborn ==0.13.*",
      "setuptools",
      "uwtools ==2.12.*",
      "xarray ==2025.1.*",
      "zarr ==3.1.*"
    ],
    "run": [
      "iotaa ==1.4.*",
>>>>>>> baf73222
      "met2go ==11.0.*",
      "netcdf4 ==1.7.*",
      "pyproj ==3.7.*",
      "python ==3.13",
      "python-eccodes ==2.42.*",
      "python-magic ==0.4.*",
      "pyyaml ==6.0.*",
      "requests ==2.32.*",
      "seaborn ==0.13.*",
<<<<<<< HEAD
      "uwtools >=2.8,<=2.12",
      "xarray >=2023.12,<2025.2",
      "zarr >=3.0,<3.1"
=======
      "uwtools ==2.12.*",
      "xarray ==2025.1.*",
      "zarr ==3.1.*"
>>>>>>> baf73222
    ]
  },
  "version": "0.2.1"
}<|MERGE_RESOLUTION|>--- conflicted
+++ resolved
@@ -5,11 +5,7 @@
   "packages": {
     "dev": [
       "docformatter ==1.7.*",
-<<<<<<< HEAD
-      "iotaa >=1.4.1",
-=======
       "iotaa ==1.4.*",
->>>>>>> baf73222
       "jq ==1.8.*",
       "make ==4.4.*",
       "met2go ==11.0.*",
@@ -25,18 +21,6 @@
       "python-eccodes ==2.42.*",
       "python-magic ==0.4.*",
       "pyyaml ==6.0.*",
-<<<<<<< HEAD
-      "requests >=2.32,<3",
-      "ruff ==0.14.*",
-      "seaborn ==0.13.*",
-      "setuptools",
-      "uwtools >=2.8,<=2.12",
-      "xarray >=2023.12,<2025.2",
-      "zarr >=3.0,<3.1"
-    ],
-    "run": [
-      "iotaa >=1.4.1",
-=======
       "requests ==2.32.*",
       "ruff ==0.14.*",
       "seaborn ==0.13.*",
@@ -47,7 +31,6 @@
     ],
     "run": [
       "iotaa ==1.4.*",
->>>>>>> baf73222
       "met2go ==11.0.*",
       "netcdf4 ==1.7.*",
       "pyproj ==3.7.*",
@@ -57,15 +40,9 @@
       "pyyaml ==6.0.*",
       "requests ==2.32.*",
       "seaborn ==0.13.*",
-<<<<<<< HEAD
-      "uwtools >=2.8,<=2.12",
-      "xarray >=2023.12,<2025.2",
-      "zarr >=3.0,<3.1"
-=======
       "uwtools ==2.12.*",
       "xarray ==2025.1.*",
       "zarr ==3.1.*"
->>>>>>> baf73222
     ]
   },
   "version": "0.2.1"
