--- conflicted
+++ resolved
@@ -5,11 +5,7 @@
   "packages": {
     "dev": [
       "docformatter ==1.7.*",
-<<<<<<< HEAD
       "iotaa >=1.4.1",
-=======
-      "iotaa >=1.3,<1.4",
->>>>>>> 74f97d58
       "jq ==1.8.*",
       "make ==4.4.*",
       "met2go ==11.0.*",
@@ -34,11 +30,7 @@
       "zarr >=3.0,<3.1"
     ],
     "run": [
-<<<<<<< HEAD
       "iotaa >=1.4.1",
-=======
-      "iotaa >=1.3,<1.4",
->>>>>>> 74f97d58
       "met2go ==11.0.*",
       "netcdf4 >=1.7,<2",
       "pyproj ==3.7.*",
