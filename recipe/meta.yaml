{% set info = load_file_data("wxvx/resources/info.json") %}
{% set python = "python 3.13" %}

package:
  name: wxvx
  version: {{ info["version"] }}
source:
  path: ../src
build:
  include_recipe: false
  noarch: python
  number: {{ info["buildnum"] }}
requirements:
  host:
    - pip
    - setuptools
    - {{ python }}
  run:
<<<<<<< HEAD
    - iotaa >=1.4.1
=======
    - iotaa >=1.3,<1.4
>>>>>>> 74f97d58
    - met2go 11.0.*
    - netcdf4 >=1.7,<2
    - pyproj 3.7.*
    - python-eccodes 2.42.*
    - python-magic 0.4.*
    - pyyaml 6.0.*
    - requests >=2.32,<3
    - seaborn 0.13.*
    - uwtools >=2.8,<=2.12
    - xarray >=2023.12,<2025.2
    - zarr >=3.0,<3.1
    - {{ python }}
test:
  requires:
    - docformatter 1.7.*
    - jq 1.8.*
    - make 4.4.*
    - mypy 1.18.*
    - pyfakefs 5.10.*
    - pytest 9.0.*
    - pytest-cov 7.0.*
    - pytest-xdist 3.8.*
    - ruff 0.14.*
    - {{ python }}
about:
  license: APACHE<|MERGE_RESOLUTION|>--- conflicted
+++ resolved
@@ -16,11 +16,7 @@
     - setuptools
     - {{ python }}
   run:
-<<<<<<< HEAD
     - iotaa >=1.4.1
-=======
-    - iotaa >=1.3,<1.4
->>>>>>> 74f97d58
     - met2go 11.0.*
     - netcdf4 >=1.7,<2
     - pyproj 3.7.*
