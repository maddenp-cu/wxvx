{% set info = load_file_data("wxvx/resources/info.json") %}
{% set python = "python 3.13" %}

package:
  name: wxvx
  version: {{ info["version"] }}
source:
  path: ../src
build:
  include_recipe: false
  noarch: python
  number: {{ info["buildnum"] }}
requirements:
  host:
    - pip
    - setuptools
    - {{ python }}
  run:
<<<<<<< HEAD
    - iotaa >=1.4.1
=======
    - iotaa 1.4.*
>>>>>>> baf73222
    - met2go 11.0.*
    - netcdf4 1.7.*
    - pyproj 3.7.*
    - python-eccodes 2.42.*
    - python-magic 0.4.*
    - pyyaml 6.0.*
    - requests 2.32.*
    - seaborn 0.13.*
<<<<<<< HEAD
    - uwtools >=2.8,<=2.12
    - xarray >=2023.12,<2025.2
    - zarr >=3.0,<3.1
=======
    - uwtools 2.12.*
    - xarray 2025.1.*
    - zarr 3.1.*
>>>>>>> baf73222
    - {{ python }}
test:
  requires:
    - docformatter 1.7.*
    - jq 1.8.*
    - make 4.4.*
    - mypy 1.18.*
    - pyfakefs 5.10.*
    - pytest 9.0.*
    - pytest-cov 7.0.*
    - pytest-xdist 3.8.*
    - ruff 0.14.*
    - {{ python }}
about:
  license: APACHE<|MERGE_RESOLUTION|>--- conflicted
+++ resolved
@@ -16,11 +16,7 @@
     - setuptools
     - {{ python }}
   run:
-<<<<<<< HEAD
-    - iotaa >=1.4.1
-=======
     - iotaa 1.4.*
->>>>>>> baf73222
     - met2go 11.0.*
     - netcdf4 1.7.*
     - pyproj 3.7.*
@@ -29,15 +25,9 @@
     - pyyaml 6.0.*
     - requests 2.32.*
     - seaborn 0.13.*
-<<<<<<< HEAD
-    - uwtools >=2.8,<=2.12
-    - xarray >=2023.12,<2025.2
-    - zarr >=3.0,<3.1
-=======
     - uwtools 2.12.*
     - xarray 2025.1.*
     - zarr 3.1.*
->>>>>>> baf73222
     - {{ python }}
 test:
   requires:
