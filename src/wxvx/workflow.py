from __future__ import annotations

import logging
from functools import cache
from itertools import pairwise, product
from pathlib import Path
from stat import S_IEXEC
from textwrap import dedent
from typing import TYPE_CHECKING
from urllib.parse import urlparse
from warnings import catch_warnings, simplefilter

import matplotlib.pyplot as plt
import numpy as np
import pandas as pd
import seaborn as sns
import xarray as xr
<<<<<<< HEAD
from iotaa import Node, asset, external, refs, task, tasks

from wxvx.metconf import render
from wxvx.net import fetch, status
from wxvx.times import TimeCoords, _cycles, _leadtimes, tcinfo, validtimes
=======
import yaml
from iotaa import Node, asset, external, task, tasks

from wxvx.metconf import render
from wxvx.net import fetch
from wxvx.times import TimeCoords, tcinfo, validtimes
>>>>>>> ebc3a737
from wxvx.types import Source
from wxvx.util import atomic, mpexec
from wxvx.variables import HRRR, VARMETA, Var, da_construct, da_select, ds_construct, metlevel

if TYPE_CHECKING:
    from collections.abc import Iterator, Sequence
    from datetime import datetime

    from wxvx.types import Config, VarMeta

# Public tasks


@tasks
def grids(c: Config, baseline: bool = True, forecast: bool = True):
    taskname = "Grids for %s" % c.forecast.path
    yield taskname
    reqs: list[Node] = []
    for var, varname in _vxvars(c).items():
        for tc in validtimes(c.cycles, c.leadtimes):
            if forecast:
                forecast_grid = _grid_nc(c, varname, tc, var)
                reqs.append(forecast_grid)
            if baseline:
                baseline_grid = _grid_grib(c, TimeCoords(cycle=tc.validtime, leadtime=0), var)
                reqs.append(baseline_grid)
                if c.baseline.compare:
                    comp_grid = _grid_grib(c, tc, var)
                    reqs.append(comp_grid)
    yield reqs


@tasks
def grids_baseline(c: Config):
    taskname = "Baseline grids for %s" % c.forecast.path
    yield taskname
    yield grids(c, baseline=True, forecast=False)


@tasks
def grids_forecast(c: Config):
    taskname = "Forecast grids for %s" % c.forecast.path
    yield taskname
    yield grids(c, baseline=False, forecast=True)


@tasks
def plots(c: Config):
    cycles = _cycles(start=c.cycles.start, step=c.cycles.step, stop=c.cycles.stop)
    taskname = "Plots for %s" % c.forecast.path
    yield taskname
    yield [
        _plot(c, cycle, varname, level)
        for cycle in cycles
        for varname, level in _varnames_and_levels(c)
    ]


@tasks
def stats(c: Config):
    taskname = "Stats for %s" % c.forecast.path
    yield taskname
    reqs: list[Node] = []
    for varname, level in _varnames_and_levels(c):
        reqs.extend(_statreqs(c, varname, level))
    yield reqs


# Private tasks


@external
def _existing(path: Path):
    taskname = "Existing path %s" % path
    yield taskname
    yield asset(path, path.exists)


@task
def _forecast_dataset(path: Path):
    taskname = "Forecast dataset %s" % path
    yield taskname
    ds = xr.Dataset()
    yield asset(ds, lambda: bool(ds))
    yield _existing(path)
    logging.info("%s: Opening forecast %s", taskname, path)
    with catch_warnings():
        simplefilter("ignore")
        ds.update(xr.open_dataset(path, decode_timedelta=True))


@task
def _grib_index_data(c: Config, outdir: Path, tc: TimeCoords, url: str):
    yyyymmdd, hh, leadtime = tcinfo(tc)
    taskname = "GRIB index data %s %sZ %s" % (yyyymmdd, hh, leadtime)
    yield taskname
    idxdata: dict[str, HRRR] = {}
    yield asset(idxdata, lambda: bool(idxdata))
    idxfile = _grib_index_file(outdir, url)
    yield idxfile
    lines = idxfile.refs.read_text(encoding="utf-8").strip().split("\n")
    lines.append(":-1:::::")  # end marker
    vxvars = set(_vxvars(c).keys())
    for this_record, next_record in pairwise([line.split(":") for line in lines]):
        hrrrvar = HRRR(
            name=this_record[3],
            levstr=this_record[4],
            firstbyte=int(this_record[1]),
            lastbyte=int(next_record[1]) - 1,
        )
        if hrrrvar in vxvars:
            idxdata[str(hrrrvar)] = hrrrvar


@task
def _grib_index_file(outdir: Path, url: str):
    path = outdir / Path(urlparse(url).path).name
    taskname = "GRIB index file %s" % path
    yield taskname
    yield asset(path, path.is_file)
    yield None
    with atomic(path) as tmp:
        fetch(taskname, url, tmp)


@task
def _grid_grib(c: Config, tc: TimeCoords, var: Var):
    yyyymmdd, hh, leadtime = tcinfo(tc)
    outdir = c.paths.grids_baseline / yyyymmdd / hh / leadtime
    path = outdir / f"{var}.grib2"
    taskname = "Baseline grid %s" % path
    yield taskname
    yield asset(path, path.is_file)
    url = c.baseline.template.format(yyyymmdd=yyyymmdd, hh=hh, ff="%02d" % int(leadtime))
    idxdata = _grib_index_data(c, outdir, tc, url=f"{url}.idx")
    yield idxdata
    var_idxdata = idxdata.refs[str(var)]
    fb, lb = var_idxdata.firstbyte, var_idxdata.lastbyte
    headers = {"Range": "bytes=%s" % (f"{fb}-{lb}" if lb else fb)}
    with atomic(path) as tmp:
        fetch(taskname, url, tmp, headers)


@task
def _grid_nc(c: Config, varname: str, tc: TimeCoords, var: Var):
    yyyymmdd, hh, leadtime = tcinfo(tc)
    path = c.paths.grids_forecast / yyyymmdd / hh / leadtime / f"{var}.nc"
    taskname = "Forecast grid %s" % path
    yield taskname
    yield asset(path, path.is_file)
    fd = _forecast_dataset(c.forecast.path)
    yield fd
    src = da_select(fd.refs, c, varname, tc, var)
    da = da_construct(src)
    ds = ds_construct(c, da, taskname)
    with atomic(path) as tmp:
        ds.to_netcdf(tmp, encoding={varname: {"zlib": True, "complevel": 9}})
    logging.info("%s: Wrote %s", taskname, path)


@task
def _grid_stat_config(
    c: Config, basepath: Path, varname: str, rundir: Path, var: Var, prefix: str, source: Source
):
    base = basepath.parent / basepath.stem
    path = base.with_suffix(".config")
    taskname = "Verification config %s" % path
    yield taskname
    yield asset(path, path.is_file)
    polyfile = None
    if mask := c.forecast.mask:
        polyfile = _polyfile(base.with_suffix(".poly"), mask)
    yield polyfile
    level_obs = metlevel(var.level_type, var.level)
    attrs = {
        Source.BASELINE: (level_obs, HRRR.varname(var.name), c.baseline.name),
        Source.FORECAST: ("(0,0,*,*)", varname, c.forecast.name),
    }
    forecast_level, forecast_name, model = attrs[source]
    field_fcst = {"level": [forecast_level], "name": forecast_name, "set_attr_level": level_obs}
    field_obs = {"level": [level_obs], "name": HRRR.varname(var.name)}
    meta = _meta(c, varname)
    if meta.met_linetype == "cts":
        thresholds = ">=20, >=30, >=40"
        field_fcst["cat_thresh"] = [thresholds]
        field_obs["cat_thresh"] = [thresholds]
    mask_grid = [] if polyfile else ["FULL"]
    mask_poly = [polyfile.refs] if polyfile else []
    config = render(
        {
            "fcst": {"field": [field_fcst]},
            "mask": {"grid": mask_grid, "poly": mask_poly},
            "model": model,
            "nc_pairs_flag": "FALSE",
            "obs": {"field": [field_obs]},
            "obtype": c.baseline.name,
            "output_flag": {meta.met_linetype: "BOTH"},
            "output_prefix": f"{prefix}",
            "regrid": {"to_grid": "FCST"},
            "tmp_dir": rundir,
        }
    )
    with atomic(path) as tmp:
        tmp.write_text(f"{config}\n")


@task
def _polyfile(path: Path, mask: tuple[tuple[float, float]]):
    yield "Poly file %s" % path
    yield asset(path, path.is_file)
    yield None
    content = "MASK\n%s\n" % "\n".join(f"{lat} {lon}" for lat, lon in mask)
    with atomic(path) as tmp:
        tmp.write_text(content)


@task
def _plot(c: Config, cycle: datetime, varname: str, level: float | None):
    taskname = "Plot %s %s %s" % (varname, level, cycle)
    yield taskname
    var = _var(c, varname, level)
    rundir = c.paths.run / "plot" / str(var)
<<<<<<< HEAD
    cycledir = cycle.strftime("%Y%m%dT%H")
    plot_fn = rundir / cycledir / "plot.png"
    yield asset(plot_fn, plot_fn.is_file)
    reqs = _statreqs(c, varname, level, cycle=cycle)
    yield reqs
=======
    path = rundir / "plot.png"
    taskname = "Plot %s" % path
    yield taskname
    yield asset(path, path.is_file)
    reformatted = _reformat(c, varname, level, rundir)
    stat_fn = reformatted.refs.name
    cfgfile = _plot_config(c, rundir, varname, var, plot_fn=path.name, stat_fn=stat_fn)
    content = "line.py %s >%s 2>&1" % (cfgfile.refs.name, "plot.log")
    script = _runscript(basepath=path, content=content)
    yield [cfgfile, reformatted, script]
    mpexec(str(script.refs), rundir, taskname)


@task
def _plot_config(c: Config, rundir: Path, varname: str, var: Var, plot_fn: str, stat_fn: str):
    path = rundir / "plot.yaml"
    taskname = "Plot config %s" % path
    yield taskname
    yield asset(path, path.is_file)
    yield None
>>>>>>> ebc3a737
    meta = _meta(c, varname)
    stat = meta.met_stat
    files = [refs(x) for x in reqs]
    files = [str(file).replace(".stat", f"_{meta.met_linetype}.txt") for file in files]
    leadtimes = [
        "%03d" % (td.total_seconds() // 3600)
        for td in _leadtimes(start=c.leadtimes.start, step=c.leadtimes.step, stop=c.leadtimes.stop)
    ]
    df_list = []
    for file in files:
        tdf = pd.read_csv(file, sep=r"\s+")
        store = tdf[["MODEL", "FCST_LEAD", stat]]
        df_list.append(store.tail(1))
    df_combined = pd.concat(df_list)
    cyc = cycle.strftime("%Y-%m-%d %H:%M:%S")
    df_combined["FCST_LEAD"] = df_combined["FCST_LEAD"].apply(
        lambda x: str(int(x // 10000)).zfill(3)
    )
    df_combined["FCST_LEAD"] = pd.Categorical(
        df_combined["FCST_LEAD"], categories=leadtimes, ordered=True
    )
<<<<<<< HEAD
    plt.figure(figsize=(10, 6))
    sns.set(style="darkgrid")
    sns.lineplot(data=df_combined, x="FCST_LEAD", y=stat, hue="MODEL", marker="o")
    plt.title(
        f"{varname} {level if level else ''} {stat}, {c.forecast.name} v {c.baseline.name}: {cyc}"
=======
    if c.baseline.compare:
        update = dict(
            fcst_var_val_2={HRRR.varname(var.name): [stat]},
            list_stat_2=[stat],
            series_val_2={"model": [c.baseline.name]},
        )
        config.update(update)
        for k, v in [
            ("colors", "#44AA99"),
            ("con_series", 1),
            ("plot_ci", "none"),
            ("plot_disp", True),
            ("series_line_style", "-"),
            ("series_line_width", 1),
            ("series_order", 2),
            ("series_symbols", "."),
            ("series_type", "b"),
            ("show_legend", True),
        ]:
            config[k].append(v)  # type: ignore[attr-defined]
    path.parent.mkdir(parents=True, exist_ok=True)
    with path.open("w") as f:
        yaml.dump(config, f)


@task
def _reformat(c: Config, varname: str, level: float | None, rundir: Path):
    path = rundir / "reformat.data"
    taskname = "Reformatted stats %s" % path
    yield taskname
    yield asset(path, path.is_file)
    cfgfile = _reformat_config(c, varname, rundir)
    content = f"""
    export PYTHONWARNINGS=ignore::FutureWarning
    write_stat_ascii.py {cfgfile.refs.name} >reformat.log 2>&1
    """
    script = _runscript(basepath=path, content=content)
    yield [cfgfile, script, _stat_links(c, varname, level, rundir)]
    mpexec(str(script.refs), rundir, taskname)


@task
def _reformat_config(c: Config, varname: str, rundir: Path):
    path = rundir / "reformat.yaml"
    taskname = "Reformat config %s" % path
    yield taskname
    yield asset(path, path.is_file)
    yield None
    meta = _meta(c, varname)
    config = dict(
        input_data_dir=".",
        input_stats_aggregated=True,
        line_type=meta.met_linetype.upper(),
        log_directory=".",
        log_filename="/dev/stdout",
        log_level="debug",
        output_dir=".",
        output_filename="reformat.data",
>>>>>>> ebc3a737
    )
    plt.xlabel("Leadtime")
    plt.ylabel(f"{stat} ({meta.units})")
    plt.xticks(ticks=np.arange(len(leadtimes)), labels=leadtimes, rotation=90)
    plt.legend(title="Model")
    plt.tight_layout()
    plot_fn.parent.mkdir(parents=True, exist_ok=True)
    plt.savefig(plot_fn)


# @task
# def _plot_config(c: Config, rundir: Path, varname: str, var: Var, plot_fn: str, stat_fn: str):
#     path = rundir / "plot.yaml"
#     taskname = "Plot config %s" % path
#     yield taskname
#     yield asset(path, path.is_file)
#     yield None
#     meta = _meta(c, varname)
#     stat = meta.met_stat
#     vts = validtimes(c.cycles, c.leadtimes)
#     x_axis_labels = [
#         vt.validtime.strftime("%Y%m%d %HZ") if i % 10 == 0 else "" for i, vt in enumerate(vts)
#     ]
#     title = "%s %s vs %s" % (
#         meta.description.format(level=var.level),
#         stat,
#         c.baseline.name,
#     )
#     config = dict(
#         colors=["#CC6677"],
#         con_series=[1],
#         fcst_var_val_1={varname: [stat]},
#         grid_col="#cccccc",
#         indy_label=x_axis_labels,
#         indy_vals=[vt.validtime.strftime("%Y-%m-%d %H:%M:%S") for vt in vts],
#         indy_var="fcst_init_beg",
#         legend_box="n",
#         list_stat_1=[stat],
#         log_level="DEBUG",
#         met_linetype=meta.met_linetype,
#         plot_caption="",
#         plot_ci=["none"],
#         plot_disp=[True],
#         plot_filename=plot_fn,
#         plot_height=10,
#         plot_width=13,
#         series_line_style=["-"],
#         series_line_width=[1],
#         series_order=[1],
#         series_symbols=["."],
#         series_type=["b"],
#         series_val_1={"model": [c.forecast.name]},
#         show_legend=[True],
#         stat_input=stat_fn,
#         title=title,
#         xaxis="Cycle",
#         xlab_offset=20,
#         xtlab_orient=270,
#         yaxis_1=stat,
#         ylab_offset=10,
#     )
#     if c.baseline.plot:
#         update = dict(
#             fcst_var_val_2={HRRR.varname(var.name): [stat]},
#             list_stat_2=[stat],
#             series_val_2={"model": [c.baseline.name]},
#         )
#         config.update(update)
#         for k, v in [
#             ("colors", "#44AA99"),
#             ("con_series", 1),
#             ("plot_ci", "none"),
#             ("plot_disp", True),
#             ("series_line_style", "-"),
#             ("series_line_width", 1),
#             ("series_order", 2),
#             ("series_symbols", "."),
#             ("series_type", "b"),
#             ("show_legend", True),
#         ]:
#             config[k].append(v)  # type: ignore[attr-defined]
#     path.parent.mkdir(parents=True, exist_ok=True)
#     with path.open("w") as f:
#         yaml.dump(config, f)


# @task
# def _reformat(c: Config, varname: str, level: float | None, rundir: Path):
#     path = rundir / "reformat.data"
#     taskname = "Reformatted stats %s" % path
#     yield taskname
#     yield asset(path, path.is_file)
#     cfgfile = _reformat_config(c, varname, rundir)
#     content = f"""
#     export PYTHONWARNINGS=ignore::FutureWarning
#     write_stat_ascii.py {refs(cfgfile).name} >reformat.log 2>&1
#     """
#     script = _runscript(basepath=path, content=content)
#     yield [cfgfile, script, _stat_links(c, varname, level, rundir)]
#     mpexec(str(refs(script)), rundir, taskname)


# @task
# def _reformat_config(c: Config, varname: str, rundir: Path):
#     path = rundir / "reformat.yaml"
#     taskname = "Reformat config %s" % path
#     yield taskname
#     yield asset(path, path.is_file)
#     yield None
#     meta = _meta(c, varname)
#     config = dict(
#         input_data_dir=".",
#         input_stats_aggregated=True,
#         line_type=meta.met_linetype.upper(),
#         log_directory=".",
#         log_filename="/dev/stdout",
#         log_level="debug",
#         output_dir=".",
#         output_filename="reformat.data",
#     )
#     path.parent.mkdir(parents=True, exist_ok=True)
#     with path.open("w") as f:
#         yaml.dump(config, f)


@task
def _runscript(basepath: Path, content: str):
    path = (basepath.parent / basepath.stem).with_suffix(".sh")
    yield "Runscript %s" % path
    yield asset(path, path.is_file)
    yield None
    content = dedent(content).strip()
    with atomic(path) as tmp:
        tmp.write_text(f"#!/usr/bin/env bash\n\n{content}\n")
    path.chmod(path.stat().st_mode | S_IEXEC)


@task
def _stat(c: Config, varname: str, tc: TimeCoords, var: Var, prefix: str, source: Source):
    yyyymmdd, hh, leadtime = tcinfo(tc)
    source_name = {Source.BASELINE: "baseline", Source.FORECAST: "forecast"}[source]
    taskname = "MET stats for %s %s at %s %sZ %s" % (source_name, var, yyyymmdd, hh, leadtime)
    yield taskname
    rundir = c.paths.run / "stats" / yyyymmdd / hh / leadtime
    yyyymmdd_valid, hh_valid, _ = tcinfo(TimeCoords(tc.validtime))
    template = "grid_stat_%s_%02d0000L_%s_%s0000V.stat"
    path = rundir / (template % (prefix, int(leadtime), yyyymmdd_valid, hh_valid))
    yield asset(path, path.is_file)
    baseline = _grid_grib(c, TimeCoords(cycle=tc.validtime, leadtime=0), var)
    forecast = _grid_nc(c, varname, tc, var)
    toverify = _grid_grib(c, tc, var) if source == Source.BASELINE else forecast
    cfgfile = _grid_stat_config(c, path, varname, rundir, var, prefix, source)
    log = f"{path.stem}.log"
    content = f"""
    export OMP_NUM_THREADS=1
    grid_stat -v 4 {toverify.refs} {baseline.refs} {cfgfile.refs.name} >{log} 2>&1
    """
    script = _runscript(basepath=path, content=content)
    reqs = [toverify, baseline, cfgfile, script]
    if source == Source.BASELINE:
        reqs.append(forecast)
    yield reqs
    mpexec(str(script.refs), rundir, taskname)


<<<<<<< HEAD
# @task
# def _stat_links(c: Config, varname: str, level: float | None, rundir: Path):
#     taskname = "MET stats for %s " % _var(c, varname, level)
#     yield taskname
#     reqs = _statreqs(c, varname, level)
#     files = [refs(x) for x in reqs]
#     links = [rundir / x.name for x in files]
#     yield [asset(link, link.is_symlink) for link in links]
#     yield reqs
#     for target, link in zip(files, links):
#         link.parent.mkdir(parents=True, exist_ok=True)
#         logging.info("%s: Linking %s -> %s", taskname, link, target)
#         if not link.exists():
#             link.symlink_to(target)
=======
@task
def _stat_links(c: Config, varname: str, level: float | None, rundir: Path):
    taskname = "MET stats for %s " % _var(c, varname, level)
    yield taskname
    reqs = _statreqs(c, varname, level)
    files = [x.refs for x in reqs]
    links = [rundir / x.name for x in files]
    yield [asset(link, link.is_symlink) for link in links]
    yield reqs
    for target, link in zip(files, links):
        link.parent.mkdir(parents=True, exist_ok=True)
        logging.info("%s: Linking %s -> %s", taskname, link, target)
        if not link.exists():
            link.symlink_to(target)
>>>>>>> ebc3a737


# Support


def _meta(c: Config, varname: str) -> VarMeta:
    return VARMETA[c.variables[varname]["name"]]


def _statargs(
    c: Config, varname: str, level: float | None, source: Source, cycle: datetime | None = None
) -> Iterator:
    name = (c.baseline if source == Source.BASELINE else c.forecast).name.lower()
    prefix = lambda var: "%s_%s" % (name, str(var).replace("-", "_"))
    ctc = cycle if cycle else c.cycles
    args = [
        (c, vn, tc, var, prefix(var), source)
        for (var, vn), tc in product(_vxvars(c).items(), validtimes(ctc, c.leadtimes))
        if vn == varname and var.level == level
    ]
    return iter(sorted(args))


def _statreqs(
    c: Config, varname: str, level: float | None, cycle: datetime | None = None
) -> Sequence[Node]:
    genreqs = lambda source: [
        _stat(*args) for args in _statargs(c, varname, level, source, cycle)
    ]
    reqs: Sequence[Node] = genreqs(Source.FORECAST)
    if c.baseline.compare:
        reqs = [*reqs, *genreqs(Source.BASELINE)]
    return reqs


def _var(c: Config, varname: str, level: float | None) -> Var:
    m = _meta(c, varname)
    return Var(m.name, m.level_type, level)


def _varnames_and_levels(c: Config) -> Iterator[tuple[str, float | None]]:
    return iter(
        (varname, level)
        for varname, attrs in c.variables.items()
        for level in attrs.get("levels", [None])
    )


@cache
def _vxvars(c: Config) -> dict[Var, str]:
    return {
        Var(attrs["name"], attrs["level_type"], level): varname
        for varname, attrs in c.variables.items()
        for level in attrs.get("levels", [None])
    }<|MERGE_RESOLUTION|>--- conflicted
+++ resolved
@@ -15,20 +15,13 @@
 import pandas as pd
 import seaborn as sns
 import xarray as xr
-<<<<<<< HEAD
 from iotaa import Node, asset, external, refs, task, tasks
-
-from wxvx.metconf import render
-from wxvx.net import fetch, status
-from wxvx.times import TimeCoords, _cycles, _leadtimes, tcinfo, validtimes
-=======
-import yaml
-from iotaa import Node, asset, external, task, tasks
 
 from wxvx.metconf import render
 from wxvx.net import fetch
 from wxvx.times import TimeCoords, tcinfo, validtimes
->>>>>>> ebc3a737
+from wxvx.net import fetch, status
+from wxvx.times import TimeCoords, _cycles, _leadtimes, tcinfo, validtimes
 from wxvx.types import Source
 from wxvx.util import atomic, mpexec
 from wxvx.variables import HRRR, VARMETA, Var, da_construct, da_select, ds_construct, metlevel
@@ -251,34 +244,11 @@
     yield taskname
     var = _var(c, varname, level)
     rundir = c.paths.run / "plot" / str(var)
-<<<<<<< HEAD
     cycledir = cycle.strftime("%Y%m%dT%H")
     plot_fn = rundir / cycledir / "plot.png"
     yield asset(plot_fn, plot_fn.is_file)
     reqs = _statreqs(c, varname, level, cycle=cycle)
     yield reqs
-=======
-    path = rundir / "plot.png"
-    taskname = "Plot %s" % path
-    yield taskname
-    yield asset(path, path.is_file)
-    reformatted = _reformat(c, varname, level, rundir)
-    stat_fn = reformatted.refs.name
-    cfgfile = _plot_config(c, rundir, varname, var, plot_fn=path.name, stat_fn=stat_fn)
-    content = "line.py %s >%s 2>&1" % (cfgfile.refs.name, "plot.log")
-    script = _runscript(basepath=path, content=content)
-    yield [cfgfile, reformatted, script]
-    mpexec(str(script.refs), rundir, taskname)
-
-
-@task
-def _plot_config(c: Config, rundir: Path, varname: str, var: Var, plot_fn: str, stat_fn: str):
-    path = rundir / "plot.yaml"
-    taskname = "Plot config %s" % path
-    yield taskname
-    yield asset(path, path.is_file)
-    yield None
->>>>>>> ebc3a737
     meta = _meta(c, varname)
     stat = meta.met_stat
     files = [refs(x) for x in reqs]
@@ -300,72 +270,11 @@
     df_combined["FCST_LEAD"] = pd.Categorical(
         df_combined["FCST_LEAD"], categories=leadtimes, ordered=True
     )
-<<<<<<< HEAD
     plt.figure(figsize=(10, 6))
     sns.set(style="darkgrid")
     sns.lineplot(data=df_combined, x="FCST_LEAD", y=stat, hue="MODEL", marker="o")
     plt.title(
         f"{varname} {level if level else ''} {stat}, {c.forecast.name} v {c.baseline.name}: {cyc}"
-=======
-    if c.baseline.compare:
-        update = dict(
-            fcst_var_val_2={HRRR.varname(var.name): [stat]},
-            list_stat_2=[stat],
-            series_val_2={"model": [c.baseline.name]},
-        )
-        config.update(update)
-        for k, v in [
-            ("colors", "#44AA99"),
-            ("con_series", 1),
-            ("plot_ci", "none"),
-            ("plot_disp", True),
-            ("series_line_style", "-"),
-            ("series_line_width", 1),
-            ("series_order", 2),
-            ("series_symbols", "."),
-            ("series_type", "b"),
-            ("show_legend", True),
-        ]:
-            config[k].append(v)  # type: ignore[attr-defined]
-    path.parent.mkdir(parents=True, exist_ok=True)
-    with path.open("w") as f:
-        yaml.dump(config, f)
-
-
-@task
-def _reformat(c: Config, varname: str, level: float | None, rundir: Path):
-    path = rundir / "reformat.data"
-    taskname = "Reformatted stats %s" % path
-    yield taskname
-    yield asset(path, path.is_file)
-    cfgfile = _reformat_config(c, varname, rundir)
-    content = f"""
-    export PYTHONWARNINGS=ignore::FutureWarning
-    write_stat_ascii.py {cfgfile.refs.name} >reformat.log 2>&1
-    """
-    script = _runscript(basepath=path, content=content)
-    yield [cfgfile, script, _stat_links(c, varname, level, rundir)]
-    mpexec(str(script.refs), rundir, taskname)
-
-
-@task
-def _reformat_config(c: Config, varname: str, rundir: Path):
-    path = rundir / "reformat.yaml"
-    taskname = "Reformat config %s" % path
-    yield taskname
-    yield asset(path, path.is_file)
-    yield None
-    meta = _meta(c, varname)
-    config = dict(
-        input_data_dir=".",
-        input_stats_aggregated=True,
-        line_type=meta.met_linetype.upper(),
-        log_directory=".",
-        log_filename="/dev/stdout",
-        log_level="debug",
-        output_dir=".",
-        output_filename="reformat.data",
->>>>>>> ebc3a737
     )
     plt.xlabel("Leadtime")
     plt.ylabel(f"{stat} ({meta.units})")
@@ -531,13 +440,12 @@
     mpexec(str(script.refs), rundir, taskname)
 
 
-<<<<<<< HEAD
 # @task
 # def _stat_links(c: Config, varname: str, level: float | None, rundir: Path):
 #     taskname = "MET stats for %s " % _var(c, varname, level)
 #     yield taskname
 #     reqs = _statreqs(c, varname, level)
-#     files = [refs(x) for x in reqs]
+#     files = [x.refs for x in reqs]
 #     links = [rundir / x.name for x in files]
 #     yield [asset(link, link.is_symlink) for link in links]
 #     yield reqs
@@ -546,22 +454,6 @@
 #         logging.info("%s: Linking %s -> %s", taskname, link, target)
 #         if not link.exists():
 #             link.symlink_to(target)
-=======
-@task
-def _stat_links(c: Config, varname: str, level: float | None, rundir: Path):
-    taskname = "MET stats for %s " % _var(c, varname, level)
-    yield taskname
-    reqs = _statreqs(c, varname, level)
-    files = [x.refs for x in reqs]
-    links = [rundir / x.name for x in files]
-    yield [asset(link, link.is_symlink) for link in links]
-    yield reqs
-    for target, link in zip(files, links):
-        link.parent.mkdir(parents=True, exist_ok=True)
-        logging.info("%s: Linking %s -> %s", taskname, link, target)
-        if not link.exists():
-            link.symlink_to(target)
->>>>>>> ebc3a737
 
 
 # Support
