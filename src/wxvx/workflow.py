--- conflicted
+++ resolved
@@ -1,12 +1,7 @@
 from __future__ import annotations
 
 import logging
-<<<<<<< HEAD
-from collections.abc import Iterator
-from datetime import datetime, timezone
-=======
 from datetime import datetime
->>>>>>> 14dfa6d3
 from functools import cache
 from itertools import chain, pairwise, product
 from pathlib import Path
