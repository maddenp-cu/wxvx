"""
Tests for wxvx.cli.
"""

import logging
import re
from argparse import ArgumentTypeError, Namespace
from pathlib import Path
from unittest.mock import DEFAULT as D
from unittest.mock import patch

import yaml
from pytest import mark, raises

import wxvx
from wxvx import cli
from wxvx.types import Config
from wxvx.util import WXVXError, pkgname, resource_path

# Tests


@mark.parametrize("switch_c", ["-c", "--config"])
@mark.parametrize("switch_n", ["-n", "--threads"])
@mark.parametrize("switch_t", ["-t", "--task"])
def test_cli_main(config_data, fs, switch_c, switch_n, switch_t):
    fs.add_real_file(resource_path("config.jsonschema"))
    fs.add_real_file(resource_path("info.json"))
    with patch.multiple(cli, workflow=D, sys=D, use_uwtools_logger=D) as mocks:
        cf = fs.create_file("/path/to/config.yaml", contents=yaml.safe_dump(config_data))
        argv = [pkgname, switch_c, cf.path, switch_n, "2", switch_t, "plots"]
        mocks["sys"].argv = argv
        with patch.object(cli, "_parse_args", wraps=cli._parse_args) as _parse_args:
            cli.main()
        _parse_args.assert_called_once_with(argv)
    mocks["use_uwtools_logger"].assert_called_once_with(verbose=False)
    mocks["workflow"].plots.assert_called_once_with(Config(config_data), threads=2)


def test_cli_main__bad_config(fakefs, fs):
    fs.add_real_file(resource_path("config.jsonschema"))
    fs.add_real_file(resource_path("info.json"))
    bad_config = fakefs / "config.yaml"
    bad_config.write_text("{}")
    with (
        patch.object(cli.sys, "argv", [pkgname, "-c", str(bad_config), "-t", "grids"]),
        raises(SystemExit) as e,
    ):
        cli.main()
    assert e.value.code == 1


@mark.parametrize("switch", ["-k", "--check"])
def test_cli_main__check_config(fs, switch):
    fs.add_real_file(resource_path("config.jsonschema"))
    fs.add_real_file(resource_path("config-grid.yaml"))
    fs.add_real_file(resource_path("info.json"))
    argv = [pkgname, switch, "-c", str(resource_path("config-grid.yaml")), "-t", "grids"]
    with (
        patch.object(cli.sys, "argv", argv),
        patch.object(cli, "tasknames", return_value=["grids"]),
        patch.object(cli.workflow, "grids") as grids,
    ):
        cli.main()
    grids.assert_not_called()


def test_cli_main__exception(logged):
    msg = "Oh no!"
    with patch.object(cli, "_parse_args", side_effect=WXVXError(msg)), raises(SystemExit) as e:
        cli.main()
    assert logged(msg)
    assert e.value.code == 1


<<<<<<< HEAD
def test_cli_main__task_list(caplog, tidy):
=======
@mark.parametrize("switch", ["-l", "--list"])
def test_cli_main__task_list(caplog, switch):
>>>>>>> faf92620
    caplog.set_level(logging.INFO)
    with (
        patch.object(
            cli.sys, "argv", [pkgname, "-c", str(resource_path("config-grid.yaml")), switch]
        ),
        patch.object(cli, "use_uwtools_logger"),
    ):
        with raises(SystemExit) as e:
            cli.main()
        assert e.value.code == 0
        expected = """
        Available tasks:
          grids
          grids_baseline
          grids_forecast
          obs
          plots
          stats
        """
<<<<<<< HEAD
        for line in tidy(expected).split("\n"):
            assert line in caplog.messages
=======
        assert re.sub(r"INFO     [^ ]+ ", "", caplog.text.strip()) == dedent(expected).strip()
>>>>>>> faf92620


def test_cli_main__task_missing(caplog):
    caplog.set_level(logging.INFO)
    argv = [pkgname, "-c", str(resource_path("config-grid.yaml")), "-t", "foo"]
    with patch.object(cli.sys, "argv", argv), patch.object(cli, "use_uwtools_logger"):
        with raises(SystemExit) as e:
            cli.main()
        assert e.value.code == 1
        assert "No such task: foo" in caplog.messages


def test_cli__arg_type_int_greater_than_zero__pass():
    assert cli._arg_type_int_greater_than_zero("42") == 42


@mark.parametrize("val", ["foo", 0])
def test_cli__arg_type_int_greater_than_zero__fail(val):
    with raises(ArgumentTypeError) as e:
        cli._arg_type_int_greater_than_zero(val)
    assert str(e.value) == "Integer > 0 required"


@mark.parametrize("c", ["-c", "--config"])
@mark.parametrize("d", ["-d", "--debug", None])
def test_cli__parse_args(c, d):
    fn = "a.yaml"
    args = cli._parse_args([pkgname, c, fn] + ([d] if d else []))
    assert isinstance(args.config, Path)
    assert str(args.config) == fn
    assert args.debug is bool(d)


@mark.parametrize("h", ["-h", "--help"])
def test_cli__parse_args__help(capsys, h):
    with raises(SystemExit) as e:
        cli._parse_args([pkgname, h])
    assert e.value.code == 0
    assert capsys.readouterr().out.startswith("usage:")


@mark.parametrize("v", ["-v", "--version"])
def test_cli__parse_args__version(capsys, v):
    with raises(SystemExit) as e:
        cli._parse_args([pkgname, v])
    assert e.value.code == 0
    assert re.match(r"^\w+ version \d+\.\d+\.\d+ build \d+$", capsys.readouterr().out.strip())


@mark.parametrize("n", ["-n", "--threads"])
def test_cli__parse_args__threads_bad(capsys, n):
    with raises(SystemExit) as e:
        cli._parse_args([pkgname, "-c", "a.yaml", n, "0"])
    assert e.value.code == 2
    assert "argument -n/--threads: Integer > 0 required" in capsys.readouterr().err


def test_cli__process_args__bad_task(logged):
    kwargs = dict(check=False, config=Path("/some/path"), list=False, task="foo")
    with patch.object(cli, "_show_tasks") as _show_tasks, raises(SystemExit) as e:
        cli._process_args(args=Namespace(**kwargs))
    assert e.value.code == 1
    _show_tasks.assert_called_once_with()
    assert logged("No such task: foo")


def test_cli__process_args__check_only():
    args = Namespace(check=True, config=Path("/some/path"), list=False)
    with patch.object(cli, "_show_tasks") as _show_tasks:
        cli._process_args(args=args)
    _show_tasks.assert_not_called()


def test_cli__process_args__list_only():
    args = Namespace(check=False, list=True)
    with patch.object(cli, "_show_tasks") as _show_tasks, raises(SystemExit) as e:
        cli._process_args(args=args)
    assert e.value.code == 0
    _show_tasks.assert_called_once_with()


def test_cli__process_args__list_and_check():
    args = Namespace(check=True, config=Path("/some/path"), list=True)
    with patch.object(cli, "_show_tasks") as _show_tasks:
        cli._process_args(args=args)
    _show_tasks.assert_called_once_with()


def test_cli__process_args__no_config(logged):
    args = Namespace(check=True, config=None, list=True)
    with raises(SystemExit) as e:
        cli._process_args(args=args)
    assert e.value.code == 1
    assert logged("No configuration file specified")


def test_cli__version():
    assert re.match(r"^version \d+\.\d+\.\d+ build \d+$", cli._version())


def test_cli_ShowConfig(capsys, fs):
    msg = "testing ShowConfig"
    cf = Path(fs.create_file("config.yaml", contents=msg).path)
    sc = cli.ShowConfig(option_strings=["-s", "--show"], dest="show")
    with patch.object(wxvx.util, "resource_path", return_value=cf):
        with raises(SystemExit) as e:
            sc(None, None, None)
        assert e.value.code == 0
    assert capsys.readouterr().out.strip() == msg<|MERGE_RESOLUTION|>--- conflicted
+++ resolved
@@ -73,12 +73,8 @@
     assert e.value.code == 1
 
 
-<<<<<<< HEAD
-def test_cli_main__task_list(caplog, tidy):
-=======
 @mark.parametrize("switch", ["-l", "--list"])
-def test_cli_main__task_list(caplog, switch):
->>>>>>> faf92620
+def test_cli_main__task_list(caplog, switch, tidy):
     caplog.set_level(logging.INFO)
     with (
         patch.object(
@@ -98,12 +94,7 @@
           plots
           stats
         """
-<<<<<<< HEAD
-        for line in tidy(expected).split("\n"):
-            assert line in caplog.messages
-=======
         assert re.sub(r"INFO     [^ ]+ ", "", caplog.text.strip()) == dedent(expected).strip()
->>>>>>> faf92620
 
 
 def test_cli_main__task_missing(caplog):
