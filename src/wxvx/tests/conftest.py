--- conflicted
+++ resolved
@@ -52,12 +52,8 @@
         "baseline": {
             "compare": True,
             "name": "GFS",
-<<<<<<< HEAD
             "type": "grid",
-            "url": "https://some.url/{yyyymmdd}/{hh}/{fh:02}/a.grib2",
-=======
             "url": "https://some.url/{{ yyyymmdd }}/{{ hh }}/{{ '%02d' % fh }}/a.grib2",
->>>>>>> 93122ad6
         },
         "cycles": {
             "start": "2024-12-19T18:00:00",
