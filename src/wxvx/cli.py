--- conflicted
+++ resolved
@@ -19,29 +19,12 @@
     try:
         args = _parse_args(sys.argv)
         use_uwtools_logger(verbose=args.debug)
-<<<<<<< HEAD
         _process_args(args)
-        config_data = get_yaml_config(args.config)
-        config_data.dereference()
-        if not validate(schema_file=resource_path("config.jsonschema"), config_data=config_data):
-            fail()
-        if args.check:
-            return
-        logging.info("Preparing task graph for %s", args.task)
-        task = getattr(workflow, args.task)
-        task(Config(config_data.data), threads=args.threads)
-=======
-        if not args.task:
-            _show_tasks_and_exit(0)
-        if args.task not in tasknames(workflow):
-            logging.error("No such task: %s", args.task)
-            _show_tasks_and_exit(1)
         c = validated_config(args.config)
         if not args.check:
             logging.info("Preparing task graph for %s", args.task)
             task = getattr(workflow, args.task)
             task(c, threads=args.threads)
->>>>>>> 93e21b22
     except WXVXError as e:
         for line in traceback.format_exc().strip().split("\n"):
             logging.debug(line)
