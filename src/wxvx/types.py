from __future__ import annotations

import json
import logging
from dataclasses import dataclass
from datetime import datetime, timedelta
from enum import Enum, auto
from functools import cached_property
from pathlib import Path
from typing import Any, cast

from uwtools.api.config import get_yaml_config, validate

from wxvx.util import LINETYPE, WXVXError, expand, resource_path, to_datetime, to_timedelta

_DatetimeT = str | datetime
_TimedeltaT = str | int

Source = Enum(
    "Source",
    [
        ("BASELINE", auto()),
        ("FORECAST", auto()),
    ],
)

ToGridVal = Enum(
    "ToGridVal",
    [
        ("FCST", auto()),
        ("OBS", auto()),
    ],
)

VxType = Enum(
    "VxType",
    [
        ("GRID", auto()),
        ("POINT", auto()),
    ],
)


def validated_config(config_path: Path) -> Config:
    yc = get_yaml_config(config_path)
    yc.dereference()
    if not validate(schema_file=resource_path("config.jsonschema"), config_data=yc.data):
<<<<<<< HEAD
        msg = "Config failed schema validation"
        raise WXVXError(msg)
    return Config(yc.data)


# Here and below, any assert statements relate to config requirements that should have been enforced
# by a prior schema check. If an assertion is triggered, it's a bug in this code, not a user issue.
=======
        fail()
    c = Config(yc.data)
    if c.regrid.to == ToGridVal.OBS.name:
        fail("Cannot regrid to observations per 'regrid.to' config value")
    return c
>>>>>>> 71dc9381


@dataclass(frozen=True)
class Baseline:
    compare: bool
    name: str
    url: str
    type: VxType

    def __post_init__(self):
        keys = ["grid", "point"]
        assert self.type in keys
        newval = dict(zip(keys, [VxType.GRID, VxType.POINT]))
        _force(self, "type", newval.get(str(self.type), self.type))


class Config:
    def __init__(self, raw: dict):
        paths = raw["paths"]
        grids = paths["grids"]
        self.baseline = Baseline(**raw["baseline"])
        self.cycles = Cycles(raw["cycles"])
        self.forecast = Forecast(**raw["forecast"])
        self.leadtimes = Leadtimes(raw["leadtimes"])
        self.paths = Paths(grids.get("baseline"), grids["forecast"], paths.get("obs"), paths["run"])
        self.regrid = Regrid(**raw.get("regrid", {}))
        self.variables = raw["variables"]
        self._validate()

    KEYS = ("baseline", "cycles", "forecast", "leadtimes", "paths", "variables")

    def __eq__(self, other):
        return all(getattr(self, k) == getattr(other, k) for k in self.KEYS)

    def __hash__(self):
        return _hash(self)

    def __repr__(self):
        parts = ["%s=%s" % (x, getattr(self, x)) for x in self.KEYS]
        return "%s(%s)" % (self.__class__.__name__, ", ".join(parts))

    def _validate(self) -> None:
        # Validation tests involving disparate config subtrees, which are awkward to define in JSON
        # Schema (or that give poor user feedback when so defined) are performed here.
        if self.baseline.type == VxType.GRID and not self.paths.grids_baseline:
            msg = "Specify path.grids.baseline when baseline.type is 'grid'"
            raise WXVXError(msg)
        if self.baseline.type == VxType.POINT and not self.paths.obs:
            msg = "Specify path.obs when baseline.type is 'point'"
            raise WXVXError(msg)
        if self.regrid.to == "OBS":
            msg = "Cannot regrid to observations per 'regrid.to' config value"
            raise WXVXError(msg)


@dataclass(frozen=True)
class Coords:
    latitude: str
    level: str
    longitude: str
    time: Time

    KEYS = ("latitude", "level", "longitude", "time")

    def __hash__(self):
        return _hash(self)

    def __post_init__(self):
        if isinstance(self.time, dict):
            _force(self, "time", Time(**self.time))


class Cycles:
    def __init__(self, raw: dict[str, str | int | datetime] | list[str | datetime]):
        self.raw = raw

    def __eq__(self, other):
        return self.values == other.values

    def __hash__(self):
        return hash(tuple(self.values))

    def __repr__(self):
        return "%s(%s)" % (self.__class__.__name__, self.raw)

    @cached_property
    def values(self) -> list[datetime]:
        if isinstance(self.raw, dict):
            dt_start, dt_stop = [
                to_datetime(cast(_DatetimeT, self.raw[x])) for x in ("start", "stop")
            ]
            td_step = to_timedelta(cast(_TimedeltaT, self.raw["step"]))
            return expand(dt_start, td_step, dt_stop)
        return sorted(map(to_datetime, self.raw))


class Forecast:
    KEYS = (
        "coords",
        "mask",
        "name",
        "path",
        "_projection",  # use '_projection' (not 'projection') to avoid triggering the property.
    )

    def __init__(
        self,
        name: str,
        path: str,
        coords: Coords | dict | None = None,
        mask: list[list[float]] | None = None,
        projection: dict | None = None,
    ):
        self._name = name
        self._path = path
        self._coords = coords
        self._mask = mask
        self._projection = projection

    def __eq__(self, other):
        return all(getattr(self, k) == getattr(other, k) for k in self.KEYS)

    def __hash__(self):
        return _hash(self)

    def __repr__(self):
        parts = ["%s=%s" % (x, getattr(self, x)) for x in self.KEYS]
        return "%s(%s)" % (self.__class__.__name__, ", ".join(parts))

    @property
    def name(self) -> str:
        return self._name

    @property
    def path(self) -> str:
        return self._path

    @property
    def coords(self) -> Coords | None:
        if isinstance(self._coords, dict):
            self._coords = Coords(**self._coords)
        return self._coords

    @property
    def mask(self) -> list[list[float]] | None:
        return self._mask

    @property
    def projection(self) -> dict:
        if self._projection is None:
            logging.info("No forecast projection specified, defaulting to latlon")
            self._projection = {"proj": "latlon"}
        return self._projection


class Leadtimes:
    def __init__(self, raw: dict[str, str | int] | list[str | int]):
        self.raw = raw

    def __eq__(self, other):
        return self.values == other.values

    def __hash__(self):
        return hash(tuple(self.values))

    def __repr__(self):
        return "%s(%s)" % (self.__class__.__name__, self.raw)

    @cached_property
    def values(self) -> list[timedelta]:
        if isinstance(self.raw, dict):
            td_start, td_step, td_stop = [
                to_timedelta(cast(_TimedeltaT, self.raw[x])) for x in ("start", "step", "stop")
            ]
            return expand(td_start, td_step, td_stop)
        return sorted(map(to_timedelta, self.raw))


@dataclass(frozen=True)
class Paths:
    grids_baseline: Path
    grids_forecast: Path
    obs: Path
    run: Path

    def __post_init__(self):
        for key in ["grids_baseline", "grids_forecast", "obs", "run"]:
            if val := getattr(self, key):
                _force(self, key, Path(val))


@dataclass(frozen=True)
class Regrid:
    # See https://metplus.readthedocs.io/projects/met/en/main_v11.0/Users_Guide/appendixB.html#grids
    # for information on the "GNNN" grid names accepted as regrid-to values.

    method: str = "NEAREST"
    to: ToGrid | None = None

    def __post_init__(self):
        _force(self, "to", ToGrid("forecast" if self.to is None else str(self.to)))
        assert self.to is not None


@dataclass(frozen=True)
class Time:
    inittime: str
    leadtime: str | None = None
    validtime: str | None = None

    def __post_init__(self):
        assert self.leadtime is not None or self.validtime is not None


class ToGrid:
    def __init__(self, val: str):
        self.val: str | ToGridVal = val
        mapping = {"baseline": ToGridVal.OBS, "forecast": ToGridVal.FCST}
        self.val = mapping.get(val, val)

    def __eq__(self, other):
        return str(self) == str(other)

    def __hash__(self):
        return hash(str(self))

    def __repr__(self):
        if isinstance(self.val, ToGridVal):
            return self.val.name
        return self.val


@dataclass(frozen=True)
class VarMeta:
    cf_standard_name: str
    description: str
    level_type: str
    met_stats: list[str]
    name: str
    units: str
    # Optional:
    cat_thresh: list[str] | None = None
    cnt_thresh: list[str] | None = None
    nbrhd_shape: str | None = None
    nbrhd_width: list[int] | None = None

    def __post_init__(self):
        for k, v in vars(self).items():
            match k:
                case "cat_thresh":
                    assert v is None or (v and all(isinstance(x, str) for x in v))
                case "cf_standard_name":
                    assert v
                case "cnt_thresh":
                    assert v is None or (v and all(isinstance(x, str) for x in v))
                case "description":
                    assert v
                case "level_type":
                    assert v in ("atmosphere", "heightAboveGround", "isobaricInhPa", "surface")
                case "met_stats":
                    assert v
                    assert all(x in LINETYPE for x in v)
                case "name":
                    assert v
                case "nbrhd_shape":
                    assert v is None or v in ("CIRCLE", "SQUARE")
                case "nbrhd_width":
                    assert v is None or (v and all(isinstance(x, int) for x in v))
                case "units":
                    assert v


# Helpers


def _force(obj: Any, name: str, val: Any) -> None:
    object.__setattr__(obj, name, val)


def _hash(obj: Any) -> int:
    h = None
    for k in obj.KEYS:
        x = getattr(obj, k)
        try:
            h = hash((h, hash(x)))
        except TypeError:
            h = hash((h, json.dumps(x, sort_keys=True)))
    assert h is not None
    return h<|MERGE_RESOLUTION|>--- conflicted
+++ resolved
@@ -45,22 +45,12 @@
     yc = get_yaml_config(config_path)
     yc.dereference()
     if not validate(schema_file=resource_path("config.jsonschema"), config_data=yc.data):
-<<<<<<< HEAD
         msg = "Config failed schema validation"
         raise WXVXError(msg)
     return Config(yc.data)
 
-
-# Here and below, any assert statements relate to config requirements that should have been enforced
-# by a prior schema check. If an assertion is triggered, it's a bug in this code, not a user issue.
-=======
-        fail()
-    c = Config(yc.data)
-    if c.regrid.to == ToGridVal.OBS.name:
-        fail("Cannot regrid to observations per 'regrid.to' config value")
-    return c
->>>>>>> 71dc9381
-
+# Below, assert statements relate to config requirements that should have been enforced by a prior
+# schema check. If an assertion is triggered, it's a wxvx bug, not a user issue.
 
 @dataclass(frozen=True)
 class Baseline:
